--- conflicted
+++ resolved
@@ -236,25 +236,14 @@
 				errMsg := er.Error.Kind.LocalizedString(message.NewPrinter(language.Tag{}))
 
 				violation := &errors.SchemaValidationFailure{
-<<<<<<< HEAD
 					Reason:                  errMsg,
 					Location:                er.KeywordLocation,
 					FieldName:               helpers.ExtractFieldNameFromStringLocation(er.InstanceLocation),
 					FieldPath:               helpers.ExtractJSONPathFromStringLocation(er.InstanceLocation),
 					InstancePath:            helpers.ConvertStringLocationToPathSegments(er.InstanceLocation),
-					ReferenceSchema:         string(renderedSchema),
+					ReferenceSchema:         referenceSchema,
 					ReferenceObject:         referenceObject,
 					OriginalJsonSchemaError: jk,
-=======
-					Reason:          errMsg,
-					Location:        er.KeywordLocation,
-					FieldName:       helpers.ExtractFieldNameFromStringLocation(er.InstanceLocation),
-					FieldPath:       helpers.ExtractJSONPathFromStringLocation(er.InstanceLocation),
-					InstancePath:    helpers.ConvertStringLocationToPathSegments(er.InstanceLocation),
-					ReferenceSchema: referenceSchema,
-					ReferenceObject: referenceObject,
-					OriginalError:   jk,
->>>>>>> 38ab1b54
 				}
 				// if we have a location within the schema, add it to the error
 				if located != nil {
